[package]
name = "bevy_iced"
version = "0.3.0"
edition = "2021"
description = "Iced integration for Bevy"
authors = ["tasgon <me@tas.sh>"]
license = "MIT OR Apache-2.0"
keywords = ["bevy", "iced", "ui", "game", "gui"]
homepage = "https://github.com/tasgon/bevy_iced"
repository = "https://github.com/tasgon/bevy_iced"
documentation = "https://docs.rs/bevy_iced"

# See more keys and their definitions at https://doc.rust-lang.org/cargo/reference/manifest.html

[features]
touch = []
<<<<<<< HEAD
=======
bmp = ["iced_wgpu/bmp"]
canvas = ["iced_wgpu/canvas"]
dds = ["iced_wgpu/dds"]
default_system_font = ["iced_wgpu/font-source"]
farbfeld = ["iced_wgpu/farbfeld"]
gif = ["iced_wgpu/gif"]
hdr = ["iced_wgpu/hdr"]
ico = ["iced_wgpu/ico"]
image = ["iced_wgpu/image"]
jpeg = ["iced_wgpu/jpeg"]
jpeg_rayon = ["iced_wgpu/jpeg_rayon"]
png = ["iced_wgpu/png"]
pnm = ["iced_wgpu/pnm"]
qr_code = ["iced_wgpu/qr_code"]
spirv = ["iced_wgpu/spirv"]
svg = ["iced_wgpu/svg"]
webgl = ["iced_wgpu/webgl"]
webp = ["iced_wgpu/webp"]
>>>>>>> 9da0cecc

[dependencies]
bevy_app = "0.10"
bevy_derive = "0.10"
bevy_ecs = "0.10"
bevy_input = "0.10"
bevy_math = "0.10"
bevy_render = "0.10"
bevy_utils = "0.10"
bevy_window = "0.10"

iced_wgpu = "0.10"
iced_native = "0.10"

[dev-dependencies]
bevy = "0.10"
rand = "0.8"<|MERGE_RESOLUTION|>--- conflicted
+++ resolved
@@ -14,8 +14,6 @@
 
 [features]
 touch = []
-<<<<<<< HEAD
-=======
 bmp = ["iced_wgpu/bmp"]
 canvas = ["iced_wgpu/canvas"]
 dds = ["iced_wgpu/dds"]
@@ -34,7 +32,6 @@
 svg = ["iced_wgpu/svg"]
 webgl = ["iced_wgpu/webgl"]
 webp = ["iced_wgpu/webp"]
->>>>>>> 9da0cecc
 
 [dependencies]
 bevy_app = "0.10"
